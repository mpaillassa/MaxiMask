--- conflicted
+++ resolved
@@ -18,17 +18,13 @@
             "maxitrack = maximask_and_maxitrack.maxitrack.maxitrack:main",
         ]
     },
-<<<<<<< HEAD
     install_requires=[
-        "astropy>=4.3.1",
-        "scipy>1.7.1",
-        "numpy>=1.21.5",
+        "astropy>=5.1.1",
+        "scipy>=1.9.3",
+        "numpy>=1.23.5",
         "tqdm>=4.62.3",
-        "tensorflow>=2.3",
+        "tensorflow>=2.11",
     ],
-=======
-    install_requires=["astropy>=5.1.1", "scipy>=1.9.3", "numpy>=1.23.5", "tqdm>=4.62.3", "tensorflow>=2.11"],
->>>>>>> bb378615
     python_requires=">=3.6",
     license="MIT",
     include_package_data=True,
